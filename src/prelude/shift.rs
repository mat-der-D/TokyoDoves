--- conflicted
+++ resolved
@@ -2,9 +2,8 @@
 #[derive(Debug, Clone, Copy, PartialEq, Eq, Hash)]
 pub struct Shift {
     /// Horizontal shift. Positive (or negative) direction is on right (or left).
-    pub dh: i8,
+    pub(crate) dh: i8,
     /// Vertical shift. Positive (or negative) direction is on downwards (or upwards).
-<<<<<<< HEAD
     pub(crate) dv: i8,
 }
 
@@ -33,9 +32,6 @@
     pub fn dv_mut(&mut self) -> &mut i8 {
         &mut self.dv
     }
-=======
-    pub dv: i8,
->>>>>>> 313b8595
 }
 
 impl std::ops::Add for Shift {
